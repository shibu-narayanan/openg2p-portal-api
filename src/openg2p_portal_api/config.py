from openg2p_fastapi_common.config import Settings
from pydantic_settings import SettingsConfigDict


class Settings(Settings):
<<<<<<< HEAD
    model_config = SettingsConfigDict(
        env_prefix="openg2p_portal_api", env_file=".env", extra="allow"
    )
=======
    model_config = SettingsConfigDict(env_prefix="portal_")

    openapi_title: str = "G2P Portal API"
    openapi_description: str = """
    This module implements G2P Portal APIs.

    ***********************************
    Further details goes here
    ***********************************
    """

    openapi_version: str = "0.1.0"
>>>>>>> 10f3a623
<|MERGE_RESOLUTION|>--- conflicted
+++ resolved
@@ -3,12 +3,9 @@
 
 
 class Settings(Settings):
-<<<<<<< HEAD
     model_config = SettingsConfigDict(
-        env_prefix="openg2p_portal_api", env_file=".env", extra="allow"
+        env_prefix="portal_", env_file=".env", extra="allow"
     )
-=======
-    model_config = SettingsConfigDict(env_prefix="portal_")
 
     openapi_title: str = "G2P Portal API"
     openapi_description: str = """
@@ -19,5 +16,4 @@
     ***********************************
     """
 
-    openapi_version: str = "0.1.0"
->>>>>>> 10f3a623
+    openapi_version: str = "0.1.0"